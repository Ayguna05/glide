--- conflicted
+++ resolved
@@ -1,34 +1,5 @@
 <?xml version="1.0" encoding="utf-8"?>
 <manifest xmlns:android="http://schemas.android.com/apk/res/android"
-<<<<<<< HEAD
-  package="com.bumptech.glide.samples.flickr">
-
-  <uses-permission android:name="android.permission.INTERNET" />
-  <uses-permission android:name="android.permission.ACCESS_NETWORK_STATE" />
-  <uses-permission android:name="android.permission.WRITE_EXTERNAL_STORAGE" />
-
-  <application android:label="@string/app_name"
-               android:icon="@android:drawable/sym_def_app_icon"
-               android:allowBackup="false"
-               android:theme="@style/Theme.AppCompat">
-
-      <activity android:name=".FlickrSearchActivity"
-                android:label="@string/app_name"
-                android:launchMode="singleTask"
-                android:windowSoftInputMode="stateHidden|adjustResize" >
-        <intent-filter>
-            <action android:name="android.intent.action.MAIN" />
-            <category android:name="android.intent.category.LAUNCHER" />
-        </intent-filter>
-      </activity>
-
-    <activity android:name=".FullscreenActivity" />
-
-    <meta-data
-        android:name="com.bumptech.glide.samples.flickr.FlickrGlideModule"
-        android:value="GlideModule" />
-  </application>
-=======
           package="com.bumptech.glide.samples.flickr">
 
     <uses-permission android:name="android.permission.INTERNET"/>
@@ -41,7 +12,7 @@
 
     <application
         android:label="@string/app_name"
-        android:icon="@drawable/ic_launcher"
+        android:icon="@android:drawable/sym_def_app_icon"
         android:allowBackup="false"
         android:theme="@style/Theme.AppCompat">
 
@@ -62,6 +33,5 @@
             android:name="com.bumptech.glide.samples.flickr.FlickrGlideModule"
             android:value="GlideModule"/>
     </application>
->>>>>>> 7e0f8734
 
 </manifest>