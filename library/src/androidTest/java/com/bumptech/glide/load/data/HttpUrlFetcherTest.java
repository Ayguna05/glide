--- conflicted
+++ resolved
@@ -14,11 +14,8 @@
 import org.junit.Test;
 import org.junit.runner.RunWith;
 import org.mockito.InOrder;
-<<<<<<< HEAD
-=======
 import org.mockito.Mock;
 import org.mockito.MockitoAnnotations;
->>>>>>> 7e0f8734
 import org.robolectric.RobolectricTestRunner;
 import org.robolectric.annotation.Config;
 
@@ -31,99 +28,6 @@
 @RunWith(RobolectricTestRunner.class)
 @Config(manifest = Config.NONE, emulateSdk = 18)
 public class HttpUrlFetcherTest {
-<<<<<<< HEAD
-    private HttpURLConnection urlConnection;
-    private HttpUrlFetcher fetcher;
-    private GlideUrl glideUrl;
-    private InputStream stream;
-
-    @Before
-    public void setUp() throws IOException {
-        urlConnection =  mock(HttpURLConnection.class);
-        URL url = new URL("http://www.google.com");
-        HttpUrlFetcher.HttpUrlConnectionFactory connectionFactory = mock(HttpUrlFetcher.HttpUrlConnectionFactory.class);
-        when(connectionFactory.build(eq(url))).thenReturn(urlConnection);
-
-        glideUrl = mock(GlideUrl.class);
-        when(glideUrl.toURL()).thenReturn(url);
-        fetcher = new HttpUrlFetcher(glideUrl, connectionFactory);
-        stream = mock(InputStream.class);
-        when(urlConnection.getInputStream()).thenReturn(stream);
-        when(urlConnection.getResponseCode()).thenReturn(200);
-    }
-
-    @Test
-    public void testReturnsModelAsString() {
-        final String expected = "fakeId";
-        when(glideUrl.getCacheKey()).thenReturn(expected);
-        assertEquals(expected, fetcher.getId());
-    }
-
-    @Test
-    public void testSetsReadTimeout() throws Exception {
-        fetcher.loadData(Priority.HIGH);
-        verify(urlConnection).setReadTimeout(eq(2500));
-    }
-
-    @Test
-    public void testSetsConnectTimeout() throws Exception {
-        fetcher.loadData(Priority.IMMEDIATE);
-        verify(urlConnection).setConnectTimeout(eq(2500));
-    }
-
-    @Test
-    public void testReturnsNullIfCancelledBeforeConnects() throws Exception {
-        InputStream notExpected = new ByteArrayInputStream(new byte[0]);
-        when(urlConnection.getInputStream()).thenReturn(notExpected);
-
-        fetcher.cancel();
-        assertNull(fetcher.loadData(Priority.LOW));
-    }
-
-    @Test
-    public void testDisconnectsUrlOnCleanup() throws Exception {
-        fetcher.loadData(Priority.HIGH);
-        fetcher.cleanup();
-
-        verify(urlConnection).disconnect();
-    }
-
-    @Test
-    public void testDoesNotThrowIfCleanupCalledBeforeStarted() {
-        fetcher.cleanup();
-    }
-
-    @Test
-    public void testDoesNotThrowIfCancelCalledBeforeStart() {
-        fetcher.cancel();
-    }
-
-    @Test
-    public void testCancelDoesNotDisconnectIfAlreadyConnected() throws Exception {
-        fetcher.loadData(Priority.HIGH);
-        fetcher.cancel();
-
-        verify(urlConnection, never()).disconnect();
-    }
-
-    @Test
-    public void testClosesStreamInCleanupIfNotNull() throws Exception {
-        fetcher.loadData(Priority.HIGH);
-        fetcher.cleanup();
-
-        verify(stream).close();
-    }
-
-    @Test
-    public void testClosesStreamBeforeDisconnectingConnection() throws Exception {
-        fetcher.loadData(Priority.NORMAL);
-        fetcher.cleanup();
-
-        InOrder order = inOrder(stream, urlConnection);
-        order.verify(stream).close();
-        order.verify(urlConnection).disconnect();
-    }
-=======
   @Mock HttpURLConnection urlConnection;
   @Mock HttpUrlFetcher.HttpUrlConnectionFactory connectionFactory;
   @Mock GlideUrl glideUrl;
@@ -212,5 +116,4 @@
     order.verify(stream).close();
     order.verify(urlConnection).disconnect();
   }
->>>>>>> 7e0f8734
 }