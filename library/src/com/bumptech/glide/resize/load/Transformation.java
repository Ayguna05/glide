package com.bumptech.glide.resize.load;

import android.graphics.Bitmap;
import com.bumptech.glide.resize.bitmap_recycle.BitmapPool;

/**
 * A class for performing an arbitrary transformation on a bitmap
 */
public abstract class Transformation {
    private final String id = getClass().toString();

    /**
     * Scale the image so that either the width of the image matches the given width and the height of the image is
     * greater than the given height or vice versa, and then crop the larger dimension to match the given dimension.
     *
     * Does not maintain the image's aspect ratio
     */
    public static Transformation CENTER_CROP = new Transformation() {
        @Override
        public Bitmap transform(Bitmap bitmap, BitmapPool pool, int outWidth, int outHeight) {
            if (outWidth <= 0 || outHeight <= 0) {
                throw new IllegalArgumentException("Cannot center crop image to width=" + outWidth + " and height="
                        + outHeight);
            }
<<<<<<< HEAD
            return TransformationUtils.centerCrop(pool.get(outWidth, outHeight, bitmap.getConfig()), bitmap, outWidth, outHeight);
=======
            final Bitmap toRuse = pool.get(outWidth, outHeight, bitmap.getConfig());
            return ImageResizer.centerCrop(toRuse, bitmap, outWidth, outHeight);
>>>>>>> a55e2011
        }
    };

    /**
     * Scale the image uniformly (maintaining the image's aspect ratio) so that one of the dimensions of the image
     * will be equal to the given dimension and the other will be less than the given dimension
     */
    public static Transformation FIT_CENTER = new Transformation() {
        @Override
        public Bitmap transform(Bitmap bitmap, BitmapPool pool, int outWidth, int outHeight) {
            if (outWidth <= 0 || outHeight <= 0) {
                throw new IllegalArgumentException("Cannot fit center image to within width=" + outWidth + " or height="
                        + outHeight);
            }
<<<<<<< HEAD
            return TransformationUtils.fitInSpace(bitmap, outWidth, outHeight);
=======

            return ImageResizer.fitCenter(bitmap, pool, outWidth, outHeight);
>>>>>>> a55e2011
        }
    };

    /**
     * A noop Transformation that simply returns the given bitmap
     */
    public static Transformation NONE = new Transformation() {
        @Override
        public Bitmap transform(Bitmap bitmap, BitmapPool pool, int outWidth, int outHeight) {
            return bitmap;
        }
    };

    /**
     * Transform the given bitmap. It is also acceptable to simply return the given bitmap if no transformation is
     * required.
     *
     * @param bitmap The bitmap to transform
     * @param pool A bitmap pool to obtain reused bitmaps from and release unneeded bitmaps to. It is always safe
     *             to attempt to retrieve bitmaps. However, any bitmaps released to the pool must not be referenced
     *             elsewhere or returned.
     * @param outWidth The width of the view or target the bitmap will be displayed in
     * @param outHeight The height of the view or target the bitmap will be displayed in
     * @return The transformed bitmap
     */
    public abstract Bitmap transform(Bitmap bitmap, BitmapPool pool, int outWidth, int outHeight);

    /**
     * A method to get a unique identifier for this particular transformation that can be used as part of a cache key
     *
     * @return A string that uniquely identifies this transformation from other transformations
     */
    public String getId() {
        return id;
    }
}<|MERGE_RESOLUTION|>--- conflicted
+++ resolved
@@ -22,12 +22,8 @@
                 throw new IllegalArgumentException("Cannot center crop image to width=" + outWidth + " and height="
                         + outHeight);
             }
-<<<<<<< HEAD
-            return TransformationUtils.centerCrop(pool.get(outWidth, outHeight, bitmap.getConfig()), bitmap, outWidth, outHeight);
-=======
-            final Bitmap toRuse = pool.get(outWidth, outHeight, bitmap.getConfig());
-            return ImageResizer.centerCrop(toRuse, bitmap, outWidth, outHeight);
->>>>>>> a55e2011
+            final Bitmap toReuse = pool.get(outWidth, outHeight, bitmap.getConfig());
+            return TransformationUtils.centerCrop(toReuse, bitmap, outWidth, outHeight);
         }
     };
 
@@ -42,12 +38,7 @@
                 throw new IllegalArgumentException("Cannot fit center image to within width=" + outWidth + " or height="
                         + outHeight);
             }
-<<<<<<< HEAD
-            return TransformationUtils.fitInSpace(bitmap, outWidth, outHeight);
-=======
-
-            return ImageResizer.fitCenter(bitmap, pool, outWidth, outHeight);
->>>>>>> a55e2011
+            return TransformationUtils.fitCenter(bitmap, pool, outWidth, outHeight);
         }
     };
 
