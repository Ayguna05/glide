package com.bumptech.glide.signature;

import com.bumptech.glide.load.Key;
import com.bumptech.glide.util.Preconditions;

import java.security.MessageDigest;

/**
 * A unique Signature that wraps a String.
 *
 * TODO: remove this and replace with ObjectKey.
 */
public class StringSignature implements Key {
  private final String signature;

  public StringSignature(String signature) {
    this.signature = Preconditions.checkNotNull(signature);
  }

  @Override
  public boolean equals(Object o) {
    if (this == o) {
      return true;
    }
    if (o == null || getClass() != o.getClass()) {
      return false;
    }

    StringSignature that = (StringSignature) o;

    return signature.equals(that.signature);
  }

  @Override
  public int hashCode() {
    return signature.hashCode();
  }

<<<<<<< HEAD
    @Override
    public void updateDiskCacheKey(MessageDigest messageDigest) throws UnsupportedEncodingException {
        messageDigest.update(signature.getBytes(STRING_CHARSET_NAME));
    }

    @Override
    public String toString() {
        return "StringSignature{"
            + "signature='" + signature + '\''
            + '}';
    }
=======
  @Override
  public void updateDiskCacheKey(MessageDigest messageDigest) {
    messageDigest.update(signature.getBytes(CHARSET));
  }
>>>>>>> 7e0f8734
}<|MERGE_RESOLUTION|>--- conflicted
+++ resolved
@@ -36,22 +36,15 @@
     return signature.hashCode();
   }
 
-<<<<<<< HEAD
-    @Override
-    public void updateDiskCacheKey(MessageDigest messageDigest) throws UnsupportedEncodingException {
-        messageDigest.update(signature.getBytes(STRING_CHARSET_NAME));
-    }
+  @Override
+  public String toString() {
+    return "StringSignature{"
+        + "signature='" + signature + '\''
+        + '}';
+  }
 
-    @Override
-    public String toString() {
-        return "StringSignature{"
-            + "signature='" + signature + '\''
-            + '}';
-    }
-=======
   @Override
   public void updateDiskCacheKey(MessageDigest messageDigest) {
     messageDigest.update(signature.getBytes(CHARSET));
   }
->>>>>>> 7e0f8734
 }