package com.bumptech.glide.load.engine.prefill;

import android.graphics.Bitmap;
import android.os.Handler;
import android.os.Looper;

import com.bumptech.glide.load.DecodeFormat;
import com.bumptech.glide.load.engine.bitmap_recycle.BitmapPool;
import com.bumptech.glide.load.engine.cache.MemoryCache;
import com.bumptech.glide.util.Util;

import java.util.HashMap;
import java.util.Map;

/**
 * A class for pre-filling {@link android.graphics.Bitmap Bitmaps} in a {@link
 * com.bumptech.glide.load.engine.bitmap_recycle.BitmapPool}.
 */
public final class BitmapPreFiller {

  private final MemoryCache memoryCache;
  private final BitmapPool bitmapPool;
  private final DecodeFormat defaultFormat;
  private final Handler handler = new Handler(Looper.getMainLooper());

  private BitmapPreFillRunner current;

  public BitmapPreFiller(MemoryCache memoryCache, BitmapPool bitmapPool,
      DecodeFormat defaultFormat) {
    this.memoryCache = memoryCache;
    this.bitmapPool = bitmapPool;
    this.defaultFormat = defaultFormat;
  }

  public void preFill(PreFillType.Builder... bitmapAttributeBuilders) {
    if (current != null) {
      current.cancel();
    }

<<<<<<< HEAD
    PreFillType[] bitmapAttributes = new PreFillType[bitmapAttributeBuilders.length];
    for (int i = 0; i < bitmapAttributeBuilders.length; i++) {
      PreFillType.Builder builder = bitmapAttributeBuilders[i];
      if (builder.getConfig() == null) {
        builder.setConfig(defaultFormat == DecodeFormat.ALWAYS_ARGB_8888 ? Bitmap.Config.ARGB_8888
            : Bitmap.Config.RGB_565);
      }
      bitmapAttributes[i] = builder.build();
=======
    public void preFill(PreFillType.Builder... bitmapAttributeBuilders) {
        if (current != null) {
            current.cancel();
        }

        PreFillType[] bitmapAttributes = new PreFillType[bitmapAttributeBuilders.length];
        for (int i = 0; i < bitmapAttributeBuilders.length; i++) {
            PreFillType.Builder builder = bitmapAttributeBuilders[i];
            if (builder.getConfig() == null) {
                builder.setConfig(
                        defaultFormat == DecodeFormat.ALWAYS_ARGB_8888 || defaultFormat == DecodeFormat.PREFER_ARGB_8888
                        ? Bitmap.Config.ARGB_8888 : Bitmap.Config.RGB_565);
            }
            bitmapAttributes[i] = builder.build();
        }

        PreFillQueue allocationOrder = generateAllocationOrder(bitmapAttributes);
        current = new BitmapPreFillRunner(bitmapPool, memoryCache, allocationOrder);
        handler.post(current);
>>>>>>> 431ccaf0
    }

    PreFillQueue allocationOrder = generateAllocationOrder(bitmapAttributes);
    current = new BitmapPreFillRunner(bitmapPool, memoryCache, allocationOrder);
    handler.post(current);
  }

  // Visible for testing.
  PreFillQueue generateAllocationOrder(PreFillType[] preFillSizes) {
    final int maxSize =
        memoryCache.getMaxSize() - memoryCache.getCurrentSize() + bitmapPool.getMaxSize();

    int totalWeight = 0;
    for (PreFillType size : preFillSizes) {
      totalWeight += size.getWeight();
    }

    final float bytesPerWeight = maxSize / (float) totalWeight;

    Map<PreFillType, Integer> attributeToCount = new HashMap<>();
    for (PreFillType size : preFillSizes) {
      int bytesForSize = Math.round(bytesPerWeight * size.getWeight());
      int bytesPerBitmap = getSizeInBytes(size);
      int bitmapsForSize = bytesForSize / bytesPerBitmap;
      attributeToCount.put(size, bitmapsForSize);
    }

    return new PreFillQueue(attributeToCount);
  }

  private static int getSizeInBytes(PreFillType size) {
    return Util.getBitmapByteSize(size.getWidth(), size.getHeight(), size.getConfig());
  }
}
<|MERGE_RESOLUTION|>--- conflicted
+++ resolved
@@ -13,8 +13,8 @@
 import java.util.Map;
 
 /**
- * A class for pre-filling {@link android.graphics.Bitmap Bitmaps} in a {@link
- * com.bumptech.glide.load.engine.bitmap_recycle.BitmapPool}.
+ * A class for pre-filling {@link android.graphics.Bitmap Bitmaps} in a
+ * {@link com.bumptech.glide.load.engine.bitmap_recycle.BitmapPool}.
  */
 public final class BitmapPreFiller {
 
@@ -37,36 +37,14 @@
       current.cancel();
     }
 
-<<<<<<< HEAD
     PreFillType[] bitmapAttributes = new PreFillType[bitmapAttributeBuilders.length];
     for (int i = 0; i < bitmapAttributeBuilders.length; i++) {
       PreFillType.Builder builder = bitmapAttributeBuilders[i];
       if (builder.getConfig() == null) {
-        builder.setConfig(defaultFormat == DecodeFormat.ALWAYS_ARGB_8888 ? Bitmap.Config.ARGB_8888
-            : Bitmap.Config.RGB_565);
+        builder.setConfig(defaultFormat == DecodeFormat.PREFER_ARGB_8888
+            ? Bitmap.Config.ARGB_8888 : Bitmap.Config.RGB_565);
       }
       bitmapAttributes[i] = builder.build();
-=======
-    public void preFill(PreFillType.Builder... bitmapAttributeBuilders) {
-        if (current != null) {
-            current.cancel();
-        }
-
-        PreFillType[] bitmapAttributes = new PreFillType[bitmapAttributeBuilders.length];
-        for (int i = 0; i < bitmapAttributeBuilders.length; i++) {
-            PreFillType.Builder builder = bitmapAttributeBuilders[i];
-            if (builder.getConfig() == null) {
-                builder.setConfig(
-                        defaultFormat == DecodeFormat.ALWAYS_ARGB_8888 || defaultFormat == DecodeFormat.PREFER_ARGB_8888
-                        ? Bitmap.Config.ARGB_8888 : Bitmap.Config.RGB_565);
-            }
-            bitmapAttributes[i] = builder.build();
-        }
-
-        PreFillQueue allocationOrder = generateAllocationOrder(bitmapAttributes);
-        current = new BitmapPreFillRunner(bitmapPool, memoryCache, allocationOrder);
-        handler.post(current);
->>>>>>> 431ccaf0
     }
 
     PreFillQueue allocationOrder = generateAllocationOrder(bitmapAttributes);
